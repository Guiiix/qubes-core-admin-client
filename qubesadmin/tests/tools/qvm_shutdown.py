# -*- encoding: utf-8 -*-
#
# The Qubes OS Project, http://www.qubes-os.org
#
# Copyright (C) 2017 Marek Marczykowski-Górecki
#                               <marmarek@invisiblethingslab.com>
#
# This program is free software; you can redistribute it and/or modify
# it under the terms of the GNU Lesser General Public License as published by
# the Free Software Foundation; either version 2.1 of the License, or
# (at your option) any later version.
#
# This program is distributed in the hope that it will be useful,
# but WITHOUT ANY WARRANTY; without even the implied warranty of
# MERCHANTABILITY or FITNESS FOR A PARTICULAR PURPOSE.  See the
# GNU Lesser General Public License for more details.
#
# You should have received a copy of the GNU Lesser General Public License along
# with this program; if not, see <http://www.gnu.org/licenses/>.
import asyncio
import unittest.mock
import qubesadmin.tests
import qubesadmin.tests.tools
import qubesadmin.tools.qvm_shutdown


class TC_00_qvm_shutdown(qubesadmin.tests.QubesTestCase):
    def test_000_with_vm(self):
        self.app.expected_calls[
            ('dom0', 'admin.vm.List', None, None)] = \
            b'0\x00some-vm class=AppVM state=Running\n'
        self.app.expected_calls[
            ('some-vm', 'admin.vm.Shutdown', None, None)] = b'0\x00'
        qubesadmin.tools.qvm_shutdown.main(['some-vm'], app=self.app)
        self.assertAllCalled()

    def test_001_missing_vm(self):
        with self.assertRaises(SystemExit):
            with qubesadmin.tests.tools.StderrBuffer() as stderr:
                qubesadmin.tools.qvm_shutdown.main([], app=self.app)
        self.assertIn('one of the arguments --all VMNAME is required',
            stderr.getvalue())
        self.assertAllCalled()

    def test_002_invalid_vm(self):
        self.app.expected_calls[
            ('dom0', 'admin.vm.List', None, None)] = \
            b'0\x00some-vm class=AppVM state=Running\n'
        with self.assertRaises(SystemExit):
            with qubesadmin.tests.tools.StderrBuffer() as stderr:
                qubesadmin.tools.qvm_shutdown.main(['no-such-vm'], app=self.app)
        self.assertIn('no such domain', stderr.getvalue())
        self.assertAllCalled()

    def test_003_not_running(self):
        # TODO: some option to ignore this error?
        self.app.expected_calls[
            ('some-vm', 'admin.vm.Shutdown', None, None)] = \
            b'2\x00QubesVMNotStartedError\x00\x00Domain is powered off: ' \
            b'some-vm\x00'
        self.app.expected_calls[
            ('dom0', 'admin.vm.List', None, None)] = \
            b'0\x00some-vm class=AppVM state=Halted\n'
        qubesadmin.tools.qvm_shutdown.main(['some-vm'], app=self.app)
        self.assertAllCalled()

    def test_004_multiple_vms(self):
        self.app.expected_calls[
            ('some-vm', 'admin.vm.Shutdown', None, None)] = \
            b'0\x00'
        self.app.expected_calls[
            ('other-vm', 'admin.vm.Shutdown', None, None)] = \
            b'0\x00'
        self.app.expected_calls[
            ('dom0', 'admin.vm.List', None, None)] = \
            b'0\x00some-vm class=AppVM state=Running\n' \
            b'other-vm class=AppVM state=Running\n'
        qubesadmin.tools.qvm_shutdown.main(['some-vm', 'other-vm'], app=self.app),
        self.assertAllCalled()

    @unittest.skipUnless(qubesadmin.tools.qvm_shutdown.have_events,
        'Events not present')
    def test_010_wait(self):
        '''test --wait option'''
        loop = asyncio.new_event_loop()
        asyncio.set_event_loop(loop)

        patch = unittest.mock.patch(
            'qubesadmin.events.EventsDispatcher._get_events_reader')
        mock_events = patch.start()
        self.addCleanup(patch.stop)
        mock_events.side_effect = qubesadmin.tests.tools.MockEventsReader([
            b'1\0\0connection-established\0\0',
            b'1\0some-vm\0domain-shutdown\0\0',
            ])

        self.app.expected_calls[
            ('some-vm', 'admin.vm.Shutdown', None, None)] = \
            b'0\x00'
        self.app.expected_calls[
            ('dom0', 'admin.vm.List', None, None)] = \
            b'0\x00some-vm class=AppVM state=Running\n'
        self.app.expected_calls[
            ('some-vm', 'admin.vm.CurrentState', None, None)] = \
            [b'0\x00power_state=Running'] + \
            [b'0\x00power_state=Halted']
        qubesadmin.tools.qvm_shutdown.main(['--wait', 'some-vm'], app=self.app)
        self.assertAllCalled()

    @unittest.skipUnless(qubesadmin.tools.qvm_shutdown.have_events,
        'Events not present')
    def test_012_wait_all(self):
        '''test --wait option, with multiple VMs'''
        loop = asyncio.new_event_loop()
        asyncio.set_event_loop(loop)

        patch = unittest.mock.patch(
            'qubesadmin.events.EventsDispatcher._get_events_reader')
        mock_events = patch.start()
        self.addCleanup(patch.stop)
        mock_events.side_effect = qubesadmin.tests.tools.MockEventsReader([
            b'1\0\0connection-established\0\0',
            b'1\0sys-net\0domain-shutdown\0\0',
            b'1\0some-vm\0domain-shutdown\0\0',
            b'1\0other-vm\0domain-shutdown\0\0',
            ])

        self.app.expected_calls[
            ('some-vm', 'admin.vm.Shutdown', None, None)] = \
            b'0\x00'
        self.app.expected_calls[
            ('other-vm', 'admin.vm.Shutdown', None, None)] = \
            b'0\x00'
        self.app.expected_calls[
            ('sys-net', 'admin.vm.Shutdown', None, None)] = \
            b'0\x00'
        self.app.expected_calls[
            ('dom0', 'admin.vm.List', None, None)] = \
            b'0\x00' \
            b'sys-net class=AppVM state=Running\n' \
            b'some-vm class=AppVM state=Running\n' \
            b'other-vm class=AppVM state=Running\n'
        self.app.expected_calls[
            ('some-vm', 'admin.vm.CurrentState', None, None)] = \
            b'0\x00power_state=Halted'
        self.app.expected_calls[
            ('other-vm', 'admin.vm.CurrentState', None, None)] = \
            b'0\x00power_state=Halted'
        self.app.expected_calls[
            ('sys-net', 'admin.vm.CurrentState', None, None)] = \
            b'0\x00power_state=Halted'
        qubesadmin.tools.qvm_shutdown.main(['--wait', '--all'], app=self.app)
        self.assertAllCalled()

    @unittest.skipUnless(qubesadmin.tools.qvm_shutdown.have_events,
        'Events not present')
    def test_013_wait_all_order(self):
        '''test --wait option, with some VMs requiring specific shutdown
        order'''
        loop = asyncio.new_event_loop()
        asyncio.set_event_loop(loop)

        patch = unittest.mock.patch(
            'qubesadmin.events.EventsDispatcher._get_events_reader')
        mock_events = patch.start()
        self.addCleanup(patch.stop)
        mock_events.side_effect = qubesadmin.tests.tools.MockEventsReader([
            b'1\0\0connection-established\0\0',
            b'1\0sys-net\0domain-shutdown\0\0',
            b'1\0some-vm\0domain-shutdown\0\0',
            b'1\0other-vm\0domain-shutdown\0\0',
            ])

        self.app.expected_calls[
            ('some-vm', 'admin.vm.Shutdown', None, None)] = \
            b'0\x00'
        self.app.expected_calls[
            ('other-vm', 'admin.vm.Shutdown', None, None)] = \
            b'0\x00'
        self.app.expected_calls[
            ('sys-net', 'admin.vm.Shutdown', None, None)] = [
            b'2\x00QubesVMError\x00\x00Other Vms connected\x00',
            b'0\x00',
            ]
        self.app.expected_calls[
            ('dom0', 'admin.vm.List', None, None)] = \
            b'0\x00' \
            b'sys-net class=AppVM state=Running\n' \
            b'some-vm class=AppVM state=Running\n' \
            b'other-vm class=AppVM state=Running\n'
        self.app.expected_calls[
            ('some-vm', 'admin.vm.CurrentState', None, None)] = \
            b'0\x00power_state=Halted'
        self.app.expected_calls[
            ('other-vm', 'admin.vm.CurrentState', None, None)] = \
            b'0\x00power_state=Halted'
        self.app.expected_calls[
            ('sys-net', 'admin.vm.CurrentState', None, None)] = \
            b'0\x00power_state=Halted'
        qubesadmin.tools.qvm_shutdown.main(['--wait', '--all'], app=self.app)
        self.assertAllCalled()

    def test_014_wait_all_order_no_events(self):
        '''test --wait option, with some VMs requiring specific shutdown
        order'''

        self.app.expected_calls[
            ('some-vm', 'admin.vm.Shutdown', None, None)] = \
            b'0\x00'
        self.app.expected_calls[
            ('other-vm', 'admin.vm.Shutdown', None, None)] = \
            b'0\x00'
        self.app.expected_calls[
            ('sys-net', 'admin.vm.Shutdown', None, None)] = [
            b'2\x00QubesVMError\x00\x00Other Vms connected\x00',
            b'0\x00',
            ]
        self.app.expected_calls[
            ('dom0', 'admin.vm.List', None, None)] = \
            b'0\x00' \
            b'sys-net class=AppVM state=Running\n' \
            b'some-vm class=AppVM state=Running\n' \
            b'other-vm class=AppVM state=Running\n'
        self.app.expected_calls[
            ('some-vm', 'admin.vm.CurrentState', None, None)] = \
            [b'0\x00power_state=Running',
            b'0\x00power_state=Halted',
            b'0\x00power_state=Halted']
        self.app.expected_calls[
            ('other-vm', 'admin.vm.CurrentState', None, None)] = \
            [b'0\x00power_state=Running',
            b'0\x00power_state=Halted',
            b'0\x00power_state=Halted']
        self.app.expected_calls[
            ('sys-net', 'admin.vm.CurrentState', None, None)] = \
            [b'0\x00power_state=Running',
            b'0\x00power_state=Halted',
            b'0\x00power_state=Halted']
        with unittest.mock.patch('qubesadmin.tools.qvm_shutdown.have_events',
                False):
            qubesadmin.tools.qvm_shutdown.main(['--wait', '--all'], app=self.app)
        self.assertAllCalled()

    @unittest.skipUnless(qubesadmin.tools.qvm_shutdown.have_events,
        'Events not present')
    def test_015_wait_all_kill_timeout(self):
        '''test --wait option, with multiple VMs and killing on timeout'''
        loop = asyncio.new_event_loop()
        asyncio.set_event_loop(loop)

        patch = unittest.mock.patch(
            'qubesadmin.events.EventsDispatcher._get_events_reader')
        mock_events = patch.start()
        self.addCleanup(patch.stop)
        mock_events.side_effect = qubesadmin.tests.tools.MockEventsReader([
            b'1\0\0connection-established\0\0',
            b'1\0sys-net\0domain-shutdown\0\0',
            ])

        self.app.expected_calls[
            ('some-vm', 'admin.vm.Shutdown', None, None)] = \
            b'0\x00'
        self.app.expected_calls[
            ('some-vm', 'admin.vm.Kill', None, None)] = \
            b'2\x00QubesVMNotStartedError\x00\x00Domain is powered off\x00'
        self.app.expected_calls[
            ('other-vm', 'admin.vm.Shutdown', None, None)] = \
            b'0\x00'
        self.app.expected_calls[
            ('other-vm', 'admin.vm.Kill', None, None)] = \
            b'0\x00'
        self.app.expected_calls[
            ('sys-net', 'admin.vm.Shutdown', None, None)] = \
            b'0\x00'
        self.app.expected_calls[
            ('sys-net', 'admin.vm.Kill', None, None)] = \
            b'2\x00QubesVMNotStartedError\x00\x00Domain is powered off\x00'
        self.app.expected_calls[
            ('dom0', 'admin.vm.List', None, None)] = \
            b'0\x00' \
            b'sys-net class=AppVM state=Running\n' \
            b'some-vm class=AppVM state=Running\n' \
            b'other-vm class=AppVM state=Running\n'
        self.app.expected_calls[
            ('some-vm', 'admin.vm.CurrentState', None, None)] = [
            b'0\x00power_state=Running',
        ]
        self.app.expected_calls[
            ('other-vm', 'admin.vm.CurrentState', None, None)] = [
            b'0\x00power_state=Running',
            b'0\x00power_state=Running',
        ]
        self.app.expected_calls[
<<<<<<< HEAD
            ('sys-net', 'admin.vm.CurrentState', None, None)] = \
            b'0\x00power_state=Halted'
        qubesadmin.tools.qvm_shutdown.main(
            ['--wait', '--all', '--timeout=1'], app=self.app)
=======
            ('sys-net', 'admin.vm.List', None, None)] = \
            b'0\x00sys-net class=AppVM state=Halted\n'
        with self.assertRaisesRegexp(SystemExit, '2'):
            qubesadmin.tools.qvm_shutdown.main(
                ['--wait', '--all', '--timeout=1'], app=self.app)
>>>>>>> 405464a6
        self.assertAllCalled()<|MERGE_RESOLUTION|>--- conflicted
+++ resolved
@@ -291,16 +291,9 @@
             b'0\x00power_state=Running',
         ]
         self.app.expected_calls[
-<<<<<<< HEAD
-            ('sys-net', 'admin.vm.CurrentState', None, None)] = \
-            b'0\x00power_state=Halted'
-        qubesadmin.tools.qvm_shutdown.main(
-            ['--wait', '--all', '--timeout=1'], app=self.app)
-=======
-            ('sys-net', 'admin.vm.List', None, None)] = \
-            b'0\x00sys-net class=AppVM state=Halted\n'
+            ('sys-net', 'admin.vm.CurrentState', None, None)] = \
+            b'0\x00power_state=Halted'
         with self.assertRaisesRegexp(SystemExit, '2'):
             qubesadmin.tools.qvm_shutdown.main(
                 ['--wait', '--all', '--timeout=1'], app=self.app)
->>>>>>> 405464a6
         self.assertAllCalled()