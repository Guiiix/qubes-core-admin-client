--- conflicted
+++ resolved
@@ -692,14 +692,8 @@
 parser.add_argument('--notify-monitor-layout', action='store_true',
                     help='Notify running instance in --watch mode'
                          ' about changed monitor layout')
-<<<<<<< HEAD
-parser.add_argument('--set-keyboard-layout', action='store_true',
-                    help='Set keyboard layout values into GuiVM features.'
-                         'This option is implied by --watch')
 parser.add_argument('--kde', action='store_true',
                     help='Set KDE specific arguments to gui-daemon.')
-=======
->>>>>>> 1446a6d7
 # Add it for the help only
 parser.add_argument('--force', action='store_true', default=False,
                     help='Force running daemon without enabled services'
