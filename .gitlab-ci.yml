checks:pylint:
  before_script:
<<<<<<< HEAD
  - sudo dnf install -y python3-rpm
  - pip3 install --quiet -r ci/requirements.txt
=======
    - sudo dnf install -y openssl python3-rpm
    - pip3 install --quiet -r ci/requirements.txt
    - git config --global --add safe.directory "$PWD"
>>>>>>> d06d5e05
  script:
  - PYTHONPATH=test-packages pylint --extension-pkg-whitelist=rpm,lxml qubesadmin
  stage: checks
  tags:
  - docker
checks:tests:
  after_script:
  - ci/codecov-wrapper
  before_script:
  - sudo dnf install -y openssl python3-rpm
  - pip3 install --quiet -r ci/requirements.txt
  script:
  - python3 setup.py build
  - ./run-tests
  stage: checks
  tags:
  - docker
  variables:
    ENABLE_SLOW_TESTS: 1
    USER: gitlab-runner
include:
- file: /r4.1/gitlab-base.yml
  project: QubesOS/qubes-continuous-integration
- file: /r4.1/gitlab-dom0.yml
  project: QubesOS/qubes-continuous-integration
- file: /r4.1/gitlab-vm.yml
  project: QubesOS/qubes-continuous-integration
- file: /r4.2/gitlab-base.yml
  project: QubesOS/qubes-continuous-integration
- file: /r4.2/gitlab-host.yml
  project: QubesOS/qubes-continuous-integration
- file: /r4.2/gitlab-vm.yml
  project: QubesOS/qubes-continuous-integration<|MERGE_RESOLUTION|>--- conflicted
+++ resolved
@@ -1,33 +1,3 @@
-checks:pylint:
-  before_script:
-<<<<<<< HEAD
-  - sudo dnf install -y python3-rpm
-  - pip3 install --quiet -r ci/requirements.txt
-=======
-    - sudo dnf install -y openssl python3-rpm
-    - pip3 install --quiet -r ci/requirements.txt
-    - git config --global --add safe.directory "$PWD"
->>>>>>> d06d5e05
-  script:
-  - PYTHONPATH=test-packages pylint --extension-pkg-whitelist=rpm,lxml qubesadmin
-  stage: checks
-  tags:
-  - docker
-checks:tests:
-  after_script:
-  - ci/codecov-wrapper
-  before_script:
-  - sudo dnf install -y openssl python3-rpm
-  - pip3 install --quiet -r ci/requirements.txt
-  script:
-  - python3 setup.py build
-  - ./run-tests
-  stage: checks
-  tags:
-  - docker
-  variables:
-    ENABLE_SLOW_TESTS: 1
-    USER: gitlab-runner
 include:
 - file: /r4.1/gitlab-base.yml
   project: QubesOS/qubes-continuous-integration
@@ -40,4 +10,29 @@
 - file: /r4.2/gitlab-host.yml
   project: QubesOS/qubes-continuous-integration
 - file: /r4.2/gitlab-vm.yml
-  project: QubesOS/qubes-continuous-integration+  project: QubesOS/qubes-continuous-integration
+checks:pylint:
+  before_script:
+  - sudo dnf install -y python3-rpm
+  - pip3 install --quiet -r ci/requirements.txt
+  script:
+  - PYTHONPATH=test-packages pylint --extension-pkg-whitelist=rpm,lxml qubesadmin
+  stage: checks
+  tags:
+  - docker
+checks:tests:
+  after_script:
+  - ci/codecov-wrapper
+  before_script:
+  - sudo dnf install -y openssl python3-rpm
+  - pip3 install --quiet -r ci/requirements.txt
+  - git config --global --add safe.directory "$PWD"
+  script:
+  - python3 setup.py build
+  - ./run-tests
+  stage: checks
+  tags:
+  - docker
+  variables:
+    ENABLE_SLOW_TESTS: 1
+    USER: gitlab-runner